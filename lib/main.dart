--- conflicted
+++ resolved
@@ -20,11 +20,7 @@
 import 'package:flutter_bloc/flutter_bloc.dart';
 
 final _routes = GoRouter(
-<<<<<<< HEAD
-  initialLocation: '/sidepage',
-=======
   initialLocation: '/intro',
->>>>>>> 9e66eb2b
   routes: [
     GoRoute(
       path: '/splash',
@@ -108,14 +104,6 @@
               ),
         ),
         GoRoute(
-<<<<<<< HEAD
-          path: '/searchResults',
-          name: 'searchResults',
-          builder:
-              (context, state) => SearchResultsScreen(
-                query:
-                    state.uri.queryParameters['query']!,
-=======
           path: '/settings',
           name: 'settings',
           pageBuilder:
@@ -146,7 +134,6 @@
                   );
                 },
                 transitionDuration: const Duration(milliseconds: 225),
->>>>>>> 9e66eb2b
               ),
         ),
         GoRoute(
