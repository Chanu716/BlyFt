import 'package:flutter/material.dart';
import 'package:go_router/go_router.dart';
import 'package:flutter/services.dart';
import 'package:newsai/models/news_category.dart';
import 'package:newsai/views/auth/auth.dart';
import 'package:firebase_core/firebase_core.dart';
import 'package:firebase_auth/firebase_auth.dart'; // Add this import for Firebase Auth

import 'package:newsai/firebase_options.dart';
import 'package:newsai/views/inner_screens/profile.dart';
import 'package:newsai/views/inner_screens/search_result.dart';
import 'package:newsai/views/inner_screens/settings.dart';
import 'package:newsai/views/intro_screen/intro_screen.dart';
import 'package:newsai/views/inner_screens/bookmark.dart';
import 'package:newsai/views/nav_screen/home.dart';
import 'package:newsai/views/nav_screen/side_page.dart';
import 'package:newsai/views/splash_screen.dart';
import 'package:newsai/controller/services/bookmark_services.dart';
import 'package:newsai/controller/services/news_services.dart';
import 'package:newsai/controller/bloc/bookmark_bloc/bookmark_bloc.dart';
import 'package:flutter_dotenv/flutter_dotenv.dart';
import 'package:flutter_bloc/flutter_bloc.dart';

// Create a class to manage authentication state
class AuthService {
  static final FirebaseAuth _auth = FirebaseAuth.instance;
  
  // Check if user is signed in
  static bool isUserSignedIn() {
    return _auth.currentUser != null;
  }
}

// Create a router notifier to handle authentication state changes
class AuthNotifier extends ChangeNotifier {
  AuthNotifier() {
    FirebaseAuth.instance.authStateChanges().listen((user) {
      notifyListeners();
    });
  }
}

// Create the router with auth state handling
final _authNotifier = AuthNotifier();
final _routes = GoRouter(
<<<<<<< HEAD
=======
  refreshListenable: _authNotifier,
>>>>>>> 6f2f2000
  initialLocation: '/splash',
  routes: [
    GoRoute(
      path: '/splash',
      name: 'splash',
      builder: (context, state) {
        return const SplashScreen();
      },
    ),
    GoRoute(
      path: '/auth',
      name: 'auth',
      builder: (context, state) {
        return const AuthScreen();
      },
    ),
    GoRoute(
      path: '/intro',
      name: 'intro',
      builder: (context, state) {
        return const IntroductionScreen();
      },
    ),
    GoRoute(
      path: '/sidepage',
      name: 'sidepage',
      pageBuilder:
          (context, state) => CustomTransitionPage(
            key: state.pageKey,
            child: const SidePage(),
            transitionsBuilder: (
              context,
              animation,
              secondaryAnimation,
              child,
            ) {
              const begin = Offset(-1.0, 0.0);
              const end = Offset.zero;
              const curve = Curves.easeInOut;
              return SlideTransition(
                position: Tween(
                  begin: begin,
                  end: end,
                ).chain(CurveTween(curve: curve)).animate(animation),
                child: child,
              );
            },
            transitionDuration: const Duration(milliseconds: 225),
          ),
      routes: [
        GoRoute(
          path: 'bookmark',
          name: 'bookmark',
          pageBuilder:
              (context, state) => CustomTransitionPage(
                key: state.pageKey,
                child: const BookmarkScreen(),
                transitionsBuilder: (
                  context,
                  animation,
                  secondaryAnimation,
                  child,
                ) {
                  // Combine scale and fade animations
                  return Align(
                    alignment: Alignment.center,
                    child: FadeTransition(
                      opacity: animation,
                      child: ScaleTransition(
                        scale: animation.drive(
                          Tween<double>(
                            begin: 0.0,
                            end: 1.0,
                          ).chain(CurveTween(curve: Curves.easeInOutQuad)),
                        ),
                        child: child,
                      ),
                    ),
                  );
                },
                transitionDuration: const Duration(milliseconds: 225),
              ),
        ),
        GoRoute(
          path: '/settings',
          name: 'settings',
          pageBuilder:
              (context, state) => CustomTransitionPage(
                key: state.pageKey,
                child: const SettingsScreen(),
                transitionsBuilder: (
                  context,
                  animation,
                  secondaryAnimation,
                  child,
                ) {
                  return Align(
                    alignment: Alignment.center,
                    child: FadeTransition(
                      opacity: animation,
                      child: ScaleTransition(
                        scale: animation.drive(
                          Tween<double>(
                            begin: 0.0,
                            end: 1.0,
                          ).chain(CurveTween(curve: Curves.easeInOutQuad)),
                        ),
                        child: child,
                      ),
                    ),
                  );
                },
                transitionDuration: const Duration(milliseconds: 225),
              ),
        ),
        GoRoute(
          path: '/searchResults',
          name: 'searchResults',
          pageBuilder:
              (context, state) => CustomTransitionPage(
                key: state.pageKey,
                child: SearchResultsScreen(
                  query:
                      state
                          .uri
                          .queryParameters['query']!, // Only query parameter
                ),
                transitionsBuilder: (
                  context,
                  animation,
                  secondaryAnimation,
                  child,
                ) {
                  // Combine scale and fade animations
                  return Align(
                    alignment: Alignment.center,
                    child: FadeTransition(
                      opacity: animation,
                      child: ScaleTransition(
                        scale: animation.drive(
                          Tween<double>(
                            begin: 0.0,
                            end: 1.0,
                          ).chain(CurveTween(curve: Curves.easeInOutQuad)),
                        ),
                        child: child,
                      ),
                    ),
                  );
                },
                transitionDuration: const Duration(milliseconds: 225),
              ),
        ),
        GoRoute(
          path: '/profile',
          name: 'profile',
          builder: (context, state) => ProfileScreen(),
        ),
      ],
    ),
    GoRoute(
      path: '/home/:category',
      name: 'home',
      pageBuilder: (context, state) {
        final category = NewsCategory.fromIndex(
          int.parse(state.pathParameters['category'] ?? '0'),
        );
        return CustomTransitionPage(
          key: state.pageKey,
          child: HomeScreen(category: category),
          transitionsBuilder: (context, animation, secondaryAnimation, child) {
            const begin = Offset(1.0, 0.0);
            const end = Offset.zero;
            const curve = Curves.easeInOut;
            return SlideTransition(
              position: Tween(
                begin: begin,
                end: end,
              ).chain(CurveTween(curve: curve)).animate(animation),
              child: child,
            );
          },
          transitionDuration: const Duration(milliseconds: 225),
        );
      },
    ),
  ],
  // Add redirect logic to handle authentication state
  redirect: (context, state) {
    // Allow access to splash screen
    if (state.matchedLocation == '/splash') return null;
    
    // Check for routes that should be accessible without authentication
    final allowedPaths = ['/auth', '/intro'];
    if (allowedPaths.contains(state.matchedLocation)) return null;
    
    // If user is not signed in, redirect to auth
    if (!AuthService.isUserSignedIn()) {
      return '/auth';
    }
    
    // Allow access to authenticated routes
    return null;
  },
);

void main() async {
  WidgetsFlutterBinding.ensureInitialized();
  await Firebase.initializeApp(options: DefaultFirebaseOptions.currentPlatform);
  await SystemChrome.setEnabledSystemUIMode(SystemUiMode.immersiveSticky);

  final bookmarkRepository = BookmarkServices();
  final newsService = NewsService();
  await bookmarkRepository.initialize();

  SystemChrome.setPreferredOrientations([
    DeviceOrientation.portraitUp,
    DeviceOrientation.portraitDown,
  ]);
  await dotenv.load(fileName: ".env");

  runApp(
    MultiRepositoryProvider(
      providers: [
        RepositoryProvider.value(value: newsService),
        RepositoryProvider.value(value: bookmarkRepository),
      ],
      child: MultiBlocProvider(
        providers: [
          BlocProvider(create: (context) => BookmarkBloc(bookmarkRepository)),
        ],
        child: const MyApp(),
      ),
    ),
  );
}

class MyApp extends StatelessWidget {
  const MyApp({super.key});
  @override
  Widget build(BuildContext context) {
    return MaterialApp.router(
      title: 'Brevity',
      debugShowCheckedModeBanner: false,
      routerConfig: _routes,
    );
  }
}<|MERGE_RESOLUTION|>--- conflicted
+++ resolved
@@ -43,10 +43,7 @@
 // Create the router with auth state handling
 final _authNotifier = AuthNotifier();
 final _routes = GoRouter(
-<<<<<<< HEAD
-=======
   refreshListenable: _authNotifier,
->>>>>>> 6f2f2000
   initialLocation: '/splash',
   routes: [
     GoRoute(
