import 'package:brevity/views/inner_screens/about_screen.dart';
import 'package:flutter/material.dart';
import 'package:go_router/go_router.dart';
import 'package:flutter/services.dart';
import 'package:brevity/controller/cubit/theme/theme_cubit.dart';
import 'package:brevity/models/article_model.dart';
import 'package:brevity/models/news_category.dart';
import 'package:brevity/views/auth/auth.dart';

import 'package:brevity/views/inner_screens/chat_screen.dart';
import 'package:brevity/views/inner_screens/profile.dart';
import 'package:brevity/views/inner_screens/search_result.dart';
import 'package:brevity/views/inner_screens/settings.dart';
import 'package:brevity/views/intro_screen/intro_screen.dart';
import 'package:brevity/views/inner_screens/bookmark.dart';
import 'package:brevity/views/nav_screen/home.dart';
import 'package:brevity/views/nav_screen/side_page.dart';
import 'package:brevity/views/splash_screen.dart';
import 'package:brevity/controller/services/bookmark_services.dart';
import 'package:brevity/controller/services/news_services.dart';
import 'package:brevity/controller/bloc/bookmark_bloc/bookmark_bloc.dart';
import 'package:flutter_dotenv/flutter_dotenv.dart';
import 'package:flutter_bloc/flutter_bloc.dart';
import 'package:brevity/controller/cubit/user_profile/user_profile_cubit.dart';
import 'package:brevity/views/inner_screens/contact_screen.dart';
<<<<<<< HEAD
import 'package:brevity/controller/services/auth_service.dart'; // Import your AuthService
=======
import 'package:brevity/controller/bloc/news_scroll_bloc/news_scroll_bloc.dart';
>>>>>>> 8c728c33

// Create a router with auth state handling
final _routes = GoRouter(
  initialLocation: '/splash',
  routes: [
    GoRoute(
      path: '/splash',
      name: 'splash',
      builder: (context, state) {
        return const SplashScreen();
      },
    ),
    GoRoute(
      path: '/auth',
      name: 'auth',
      builder: (context, state) {
        return const AuthScreen();
      },
    ),
    GoRoute(
      path: '/contactUs',
      name: 'contactUs',
      builder: (context, state) {
        return const ContactUsScreen();
      },
    ),
    GoRoute(
      path: '/aboutUs',
      name: 'aboutUs',
      builder: (context, state) {
        return const AboutUsScreen();
      },
    ),
    GoRoute(
      path: '/intro',
      name: 'intro',
      builder: (context, state) {
        return const IntroductionScreen();
      },
    ),
    GoRoute(
      path: '/sidepage',
      name: 'sidepage',
<<<<<<< HEAD
      pageBuilder: (context, state) => CustomTransitionPage(
        key: state.pageKey,
        child: const SidePage(),
        transitionsBuilder: (
          context,
          animation,
          secondaryAnimation,
          child,
        ) {
          const begin = Offset(-1.0, 0.0);
          const end = Offset.zero;
          const curve = Curves.easeInOut;
          return SlideTransition(
            position: Tween(
              begin: begin,
              end: end,
            ).chain(CurveTween(curve: curve)).animate(animation),
            child: child,
          );
        },
        transitionDuration: const Duration(milliseconds: 225),
      ),
      routes: [
        GoRoute(
          path: 'bookmark',
          name: 'bookmark',
          pageBuilder: (context, state) => CustomTransitionPage(
            key: state.pageKey,
            child: const BookmarkScreen(),
            transitionsBuilder: (
              context,
              animation,
              secondaryAnimation,
              child,
            ) {
=======
      pageBuilder:
          (context, state) => CustomTransitionPage(
        key: state.pageKey,
        child: const SidePage(),
        transitionsBuilder: (
            context,
            animation,
            secondaryAnimation,
            child,
            ) {
          const begin = Offset(-1.0, 0.0);
          const end = Offset.zero;
          const curve = Curves.easeInOut;
          return SlideTransition(
            position: Tween(
              begin: begin,
              end: end,
            ).chain(CurveTween(curve: curve)).animate(animation),
            child: child,
          );
        },
        transitionDuration: const Duration(milliseconds: 225),
      ),
      routes: [
        GoRoute(
          path: 'bookmark',
          name: 'bookmark',
          pageBuilder:
              (context, state) => CustomTransitionPage(
            key: state.pageKey,
            child: const BookmarkScreen(),
            transitionsBuilder: (
                context,
                animation,
                secondaryAnimation,
                child,
                ) {
>>>>>>> 8c728c33
              // Combine scale and fade animations
              return Align(
                alignment: Alignment.center,
                child: FadeTransition(
                  opacity: animation,
                  child: ScaleTransition(
                    scale: animation.drive(
                      Tween<double>(
                        begin: 0.0,
                        end: 1.0,
                      ).chain(CurveTween(curve: Curves.easeInOutQuad)),
                    ),
                    child: child,
                  ),
                ),
              );
            },
            transitionDuration: const Duration(milliseconds: 225),
          ),
        ),
        GoRoute(
          path: '/settings',
          name: 'settings',
<<<<<<< HEAD
          pageBuilder: (context, state) => CustomTransitionPage(
            key: state.pageKey,
            child: const SettingsScreen(),
            transitionsBuilder: (
              context,
              animation,
              secondaryAnimation,
              child,
            ) {
=======
          pageBuilder:
              (context, state) => CustomTransitionPage(
            key: state.pageKey,
            child: const SettingsScreen(),
            transitionsBuilder: (
                context,
                animation,
                secondaryAnimation,
                child,
                ) {
>>>>>>> 8c728c33
              return Align(
                alignment: Alignment.center,
                child: FadeTransition(
                  opacity: animation,
                  child: ScaleTransition(
                    scale: animation.drive(
                      Tween<double>(
                        begin: 0.0,
                        end: 1.0,
                      ).chain(CurveTween(curve: Curves.easeInOutQuad)),
                    ),
                    child: child,
                  ),
                ),
              );
            },
            transitionDuration: const Duration(milliseconds: 225),
          ),
        ),
        GoRoute(
          path: '/profile',
          name: 'profile',
<<<<<<< HEAD
          pageBuilder: (context, state) => CustomTransitionPage(
            key: state.pageKey,
            child: const ProfileScreen(),
            transitionsBuilder: (
              context,
              animation,
              secondaryAnimation,
              child,
            ) {
=======
          pageBuilder:
              (context, state) => CustomTransitionPage(
            key: state.pageKey,
            child: const ProfileScreen(),
            transitionsBuilder: (
                context,
                animation,
                secondaryAnimation,
                child,
                ) {
>>>>>>> 8c728c33
              return Align(
                alignment: Alignment.center,
                child: FadeTransition(
                  opacity: animation,
                  child: ScaleTransition(
                    scale: animation.drive(
                      Tween<double>(
                        begin: 0.0,
                        end: 1.0,
                      ).chain(CurveTween(curve: Curves.easeInOutQuad)),
                    ),
                    child: child,
                  ),
                ),
              );
            },
            transitionDuration: const Duration(milliseconds: 225),
          ),
        ),
        GoRoute(
          path: '/searchResults',
          name: 'searchResults',
<<<<<<< HEAD
          pageBuilder: (context, state) => CustomTransitionPage(
            key: state.pageKey,
            child: SearchResultsScreen(
              query: state.uri.queryParameters['query']!, // Only query parameter
            ),
            transitionsBuilder: (
              context,
              animation,
              secondaryAnimation,
              child,
            ) {
=======
          pageBuilder:
              (context, state) => CustomTransitionPage(
            key: state.pageKey,
            child: SearchResultsScreen(
              query:
              state
                  .uri
                  .queryParameters['query']!, // Only query parameter
            ),
            transitionsBuilder: (
                context,
                animation,
                secondaryAnimation,
                child,
                ) {
>>>>>>> 8c728c33
              // Combine scale and fade animations
              return Align(
                alignment: Alignment.center,
                child: FadeTransition(
                  opacity: animation,
                  child: ScaleTransition(
                    scale: animation.drive(
                      Tween<double>(
                        begin: 0.0,
                        end: 1.0,
                      ).chain(CurveTween(curve: Curves.easeInOutQuad)),
                    ),
                    child: child,
                  ),
                ),
              );
            },
            transitionDuration: const Duration(milliseconds: 225),
          ),
        ),
      ],
    ),
    GoRoute(
      path: '/home/:category',
      name: 'home',
      pageBuilder: (context, state) {
        final category = NewsCategory.fromIndex(
          int.parse(state.pathParameters['category'] ?? '0'),
        );
        return CustomTransitionPage(
          key: state.pageKey,
          child: HomeScreen(category: category),
          transitionsBuilder: (context, animation, secondaryAnimation, child) {
            const begin = Offset(1.0, 0.0);
            const end = Offset.zero;
            const curve = Curves.easeInOut;
            return SlideTransition(
              position: Tween(
                begin: begin,
                end: end,
              ).chain(CurveTween(curve: curve)).animate(animation),
              child: child,
            );
          },
          transitionDuration: const Duration(milliseconds: 225),
        );
      },
    ),
    GoRoute(
      path: '/chat',
      name: 'chat',
<<<<<<< HEAD
      pageBuilder: (context, state) => CustomTransitionPage(
        key: state.pageKey,
        child: ChatScreen(article: state.extra as Article),
        transitionsBuilder: (
          context,
          animation,
          secondaryAnimation,
          child,
        ) {
=======
      pageBuilder:
          (context, state) => CustomTransitionPage(
        key: state.pageKey,
        child: ChatScreen(article: state.extra as Article),
        transitionsBuilder: (
            context,
            animation,
            secondaryAnimation,
            child,
            ) {
>>>>>>> 8c728c33
          // Combine scale and fade animations
          return Align(
            alignment: Alignment.center,
            child: FadeTransition(
              opacity: animation,
              child: ScaleTransition(
                scale: animation.drive(
                  Tween<double>(
                    begin: 0.0,
                    end: 1.0,
                  ).chain(CurveTween(curve: Curves.easeInOutQuad)),
                ),
                child: child,
              ),
            ),
          );
        },
        transitionDuration: const Duration(milliseconds: 225),
      ),
    ),
  ],
  // Add redirect logic to handle authentication state
  redirect: (context, state) {
    // Allow access to splash screen
    if (state.matchedLocation == '/splash') return null;

    // Check for routes that should be accessible without authentication
    final allowedPaths = ['/auth', '/intro', '/contactUs', '/aboutUs'];
    if (allowedPaths.contains(state.matchedLocation)) return null;

    // If user is not signed in, redirect to auth using your AuthService
    if (!AuthService().isAuthenticated) {
      return '/auth';
    }

    // Allow access to authenticated routes
    return null;
  },
);

void main() async {
  WidgetsFlutterBinding.ensureInitialized();
  await SystemChrome.setEnabledSystemUIMode(SystemUiMode.immersiveSticky);

  // Initialize your AuthService
  await AuthService().initializeAuth();

  final bookmarkRepository = BookmarkServices();
  final newsService = NewsService();

  await bookmarkRepository.initialize();

  SystemChrome.setPreferredOrientations([
    DeviceOrientation.portraitUp,
    DeviceOrientation.portraitDown,
  ]);
  await dotenv.load(fileName: ".env");

  runApp(
    MultiRepositoryProvider(
      providers: [
        RepositoryProvider.value(value: newsService),
        RepositoryProvider.value(value: bookmarkRepository),
      ],
      child: MultiBlocProvider(
        providers: [
          BlocProvider(create: (context) => NewsBloc(newsService: newsService)),
          BlocProvider(create: (context) => BookmarkBloc(bookmarkRepository)),
          BlocProvider(create: (context) => UserProfileCubit()),
          BlocProvider(create: (context) => ThemeCubit()..initializeTheme()),
        ],
        child: const MyApp(),
      ),
    ),
  );
}

class MyApp extends StatelessWidget {
  const MyApp({super.key});
  @override
  Widget build(BuildContext context) {
    return MaterialApp.router(
      title: 'Brevity',
      debugShowCheckedModeBanner: false,
      routerConfig: _routes,
    );
  }
}<|MERGE_RESOLUTION|>--- conflicted
+++ resolved
@@ -23,11 +23,8 @@
 import 'package:flutter_bloc/flutter_bloc.dart';
 import 'package:brevity/controller/cubit/user_profile/user_profile_cubit.dart';
 import 'package:brevity/views/inner_screens/contact_screen.dart';
-<<<<<<< HEAD
 import 'package:brevity/controller/services/auth_service.dart'; // Import your AuthService
-=======
 import 'package:brevity/controller/bloc/news_scroll_bloc/news_scroll_bloc.dart';
->>>>>>> 8c728c33
 
 // Create a router with auth state handling
 final _routes = GoRouter(
@@ -71,7 +68,6 @@
     GoRoute(
       path: '/sidepage',
       name: 'sidepage',
-<<<<<<< HEAD
       pageBuilder: (context, state) => CustomTransitionPage(
         key: state.pageKey,
         child: const SidePage(),
@@ -107,45 +103,6 @@
               secondaryAnimation,
               child,
             ) {
-=======
-      pageBuilder:
-          (context, state) => CustomTransitionPage(
-        key: state.pageKey,
-        child: const SidePage(),
-        transitionsBuilder: (
-            context,
-            animation,
-            secondaryAnimation,
-            child,
-            ) {
-          const begin = Offset(-1.0, 0.0);
-          const end = Offset.zero;
-          const curve = Curves.easeInOut;
-          return SlideTransition(
-            position: Tween(
-              begin: begin,
-              end: end,
-            ).chain(CurveTween(curve: curve)).animate(animation),
-            child: child,
-          );
-        },
-        transitionDuration: const Duration(milliseconds: 225),
-      ),
-      routes: [
-        GoRoute(
-          path: 'bookmark',
-          name: 'bookmark',
-          pageBuilder:
-              (context, state) => CustomTransitionPage(
-            key: state.pageKey,
-            child: const BookmarkScreen(),
-            transitionsBuilder: (
-                context,
-                animation,
-                secondaryAnimation,
-                child,
-                ) {
->>>>>>> 8c728c33
               // Combine scale and fade animations
               return Align(
                 alignment: Alignment.center,
@@ -169,7 +126,6 @@
         GoRoute(
           path: '/settings',
           name: 'settings',
-<<<<<<< HEAD
           pageBuilder: (context, state) => CustomTransitionPage(
             key: state.pageKey,
             child: const SettingsScreen(),
@@ -179,18 +135,6 @@
               secondaryAnimation,
               child,
             ) {
-=======
-          pageBuilder:
-              (context, state) => CustomTransitionPage(
-            key: state.pageKey,
-            child: const SettingsScreen(),
-            transitionsBuilder: (
-                context,
-                animation,
-                secondaryAnimation,
-                child,
-                ) {
->>>>>>> 8c728c33
               return Align(
                 alignment: Alignment.center,
                 child: FadeTransition(
@@ -213,7 +157,6 @@
         GoRoute(
           path: '/profile',
           name: 'profile',
-<<<<<<< HEAD
           pageBuilder: (context, state) => CustomTransitionPage(
             key: state.pageKey,
             child: const ProfileScreen(),
@@ -223,18 +166,6 @@
               secondaryAnimation,
               child,
             ) {
-=======
-          pageBuilder:
-              (context, state) => CustomTransitionPage(
-            key: state.pageKey,
-            child: const ProfileScreen(),
-            transitionsBuilder: (
-                context,
-                animation,
-                secondaryAnimation,
-                child,
-                ) {
->>>>>>> 8c728c33
               return Align(
                 alignment: Alignment.center,
                 child: FadeTransition(
@@ -257,7 +188,6 @@
         GoRoute(
           path: '/searchResults',
           name: 'searchResults',
-<<<<<<< HEAD
           pageBuilder: (context, state) => CustomTransitionPage(
             key: state.pageKey,
             child: SearchResultsScreen(
@@ -269,23 +199,6 @@
               secondaryAnimation,
               child,
             ) {
-=======
-          pageBuilder:
-              (context, state) => CustomTransitionPage(
-            key: state.pageKey,
-            child: SearchResultsScreen(
-              query:
-              state
-                  .uri
-                  .queryParameters['query']!, // Only query parameter
-            ),
-            transitionsBuilder: (
-                context,
-                animation,
-                secondaryAnimation,
-                child,
-                ) {
->>>>>>> 8c728c33
               // Combine scale and fade animations
               return Align(
                 alignment: Alignment.center,
@@ -337,7 +250,6 @@
     GoRoute(
       path: '/chat',
       name: 'chat',
-<<<<<<< HEAD
       pageBuilder: (context, state) => CustomTransitionPage(
         key: state.pageKey,
         child: ChatScreen(article: state.extra as Article),
@@ -347,18 +259,6 @@
           secondaryAnimation,
           child,
         ) {
-=======
-      pageBuilder:
-          (context, state) => CustomTransitionPage(
-        key: state.pageKey,
-        child: ChatScreen(article: state.extra as Article),
-        transitionsBuilder: (
-            context,
-            animation,
-            secondaryAnimation,
-            child,
-            ) {
->>>>>>> 8c728c33
           // Combine scale and fade animations
           return Align(
             alignment: Alignment.center,
