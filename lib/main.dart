import 'package:flutter/material.dart';
import 'package:go_router/go_router.dart';
import 'package:flutter/services.dart';
<<<<<<< HEAD
import 'package:newsai/models/news_category.dart';
=======
import 'package:newsai/controller/bloc/news_scroll_bloc.dart';
import 'package:newsai/controller/bloc/news_scroll_event.dart';
import 'package:newsai/controller/services/news_services.dart';
import 'package:newsai/controller/bloc/bookmark_bloc.dart';
import 'package:newsai/controller/services/bookmark_services.dart'; 
>>>>>>> 9bc15374
import 'package:newsai/views/auth/auth.dart';
import 'package:firebase_core/firebase_core.dart';

import 'package:newsai/firebase_options.dart';
import 'package:newsai/views/intro_screen/intro_screen.dart';
import 'package:newsai/views/inner_screens/bookmark.dart';
import 'package:newsai/views/nav_screen/home.dart';
import 'package:newsai/views/nav_screen/side_page.dart';
import 'package:newsai/views/splash_screen.dart';

final _routes = GoRouter(
  initialLocation: '/bookmark',
  routes: [
    GoRoute(
      path: '/splash',
      name: 'splash',
      builder: (context, state) {
        return const SplashScreen();
      },
    ),
    GoRoute(
      path: '/auth',
      name: 'auth',
      builder: (context, state) {
        return const AuthScreen();
      },
    ),
    GoRoute(
      path: '/intro',
      name: 'intro',
      builder: (context, state) {
        return const IntroductionScreen();
      },
    ),
    GoRoute(
      path: '/sidepage',
      name: 'sidepage',
      pageBuilder: (context, state) => CustomTransitionPage(
        key: state.pageKey,
        child: const SidePage(),
        transitionsBuilder: (context, animation, secondaryAnimation, child) {
          const begin = Offset(1.0, 0.0);
          const end = Offset.zero;
          const curve = Curves.easeInOut;
          return SlideTransition(
            position: Tween(begin: begin, end: end)
                .chain(CurveTween(curve: curve))
                .animate(animation),
            child: child,
          );
        },
        transitionDuration: const Duration(milliseconds: 300),
      ),
    ),
    GoRoute(
      path: '/home/:category',
      name: 'home',
      pageBuilder: (context, state) {
        final category = NewsCategory.fromIndex(
          int.parse(state.pathParameters['category'] ?? '0'),
        );
        return CustomTransitionPage(
          key: state.pageKey,
          child: HomeScreen(category: category),
          transitionsBuilder: (context, animation, secondaryAnimation, child) {
            const begin = Offset(-1.0, 0.0);
            const end = Offset.zero;
            const curve = Curves.easeInOut;
            return SlideTransition(
              position: Tween(begin: begin, end: end)
                  .chain(CurveTween(curve: curve))
                  .animate(animation),
              child: child,
            );
          },
          transitionDuration: const Duration(milliseconds: 300),
        );
      },
    ),
    GoRoute(
      path: '/bookmark',
      name: 'bookmark',
      builder: (context, state) {
        return const BookmarkScreen();
      },
    ),
  ],
);
void main() async {
  WidgetsFlutterBinding.ensureInitialized();
  await Firebase.initializeApp(options: DefaultFirebaseOptions.currentPlatform);
  await SystemChrome.setEnabledSystemUIMode(SystemUiMode.immersiveSticky);

<<<<<<< HEAD
=======
  final bookmarkRepository = BookmarkServices();
  await bookmarkRepository.initialize();
  final newsService = NewsService();

>>>>>>> 9bc15374
  SystemChrome.setPreferredOrientations([
    DeviceOrientation.portraitUp,
    DeviceOrientation.portraitDown,
  ]);
<<<<<<< HEAD
  runApp(const MyApp());
=======
  runApp(
    MultiBlocProvider(
      providers: [
        BlocProvider(
          create:
              (context) =>
                  NewsBloc(newsService: newsService)..add(FetchInitialNews()),
        ),
         BlocProvider(
          create: (context) => BookmarkBloc(bookmarkRepository),
        ),
      ],
      child: const MyApp(),
    ),
  );
>>>>>>> 9bc15374
}

class MyApp extends StatelessWidget {
  const MyApp({super.key});
  @override
  Widget build(BuildContext context) {
    return MaterialApp.router(
      title: 'Brevity',
      debugShowCheckedModeBanner: false,
      routerConfig: _routes,
    );
  }
}<|MERGE_RESOLUTION|>--- conflicted
+++ resolved
@@ -1,15 +1,7 @@
 import 'package:flutter/material.dart';
 import 'package:go_router/go_router.dart';
 import 'package:flutter/services.dart';
-<<<<<<< HEAD
 import 'package:newsai/models/news_category.dart';
-=======
-import 'package:newsai/controller/bloc/news_scroll_bloc.dart';
-import 'package:newsai/controller/bloc/news_scroll_event.dart';
-import 'package:newsai/controller/services/news_services.dart';
-import 'package:newsai/controller/bloc/bookmark_bloc.dart';
-import 'package:newsai/controller/services/bookmark_services.dart'; 
->>>>>>> 9bc15374
 import 'package:newsai/views/auth/auth.dart';
 import 'package:firebase_core/firebase_core.dart';
 
@@ -19,9 +11,14 @@
 import 'package:newsai/views/nav_screen/home.dart';
 import 'package:newsai/views/nav_screen/side_page.dart';
 import 'package:newsai/views/splash_screen.dart';
+import 'package:newsai/controller/services/bookmark_services.dart';
+import 'package:newsai/controller/services/news_services.dart';
+import 'package:newsai/controller/bloc/bookmark_bloc.dart';
+import 'package:flutter_dotenv/flutter_dotenv.dart';
+import 'package:flutter_bloc/flutter_bloc.dart';
 
 final _routes = GoRouter(
-  initialLocation: '/bookmark',
+  initialLocation: '/home/0', // Change initial route to home
   routes: [
     GoRoute(
       path: '/splash',
@@ -47,22 +44,29 @@
     GoRoute(
       path: '/sidepage',
       name: 'sidepage',
-      pageBuilder: (context, state) => CustomTransitionPage(
-        key: state.pageKey,
-        child: const SidePage(),
-        transitionsBuilder: (context, animation, secondaryAnimation, child) {
-          const begin = Offset(1.0, 0.0);
-          const end = Offset.zero;
-          const curve = Curves.easeInOut;
-          return SlideTransition(
-            position: Tween(begin: begin, end: end)
-                .chain(CurveTween(curve: curve))
-                .animate(animation),
-            child: child,
-          );
-        },
-        transitionDuration: const Duration(milliseconds: 300),
-      ),
+      pageBuilder:
+          (context, state) => CustomTransitionPage(
+            key: state.pageKey,
+            child: const SidePage(),
+            transitionsBuilder: (
+              context,
+              animation,
+              secondaryAnimation,
+              child,
+            ) {
+              const begin = Offset(-1.0, 0.0); // Changed from (1.0, 0.0)
+              const end = Offset.zero;
+              const curve = Curves.easeInOut;
+              return SlideTransition(
+                position: Tween(
+                  begin: begin,
+                  end: end,
+                ).chain(CurveTween(curve: curve)).animate(animation),
+                child: child,
+              );
+            },
+            transitionDuration: const Duration(milliseconds: 225),
+          ),
     ),
     GoRoute(
       path: '/home/:category',
@@ -75,17 +79,18 @@
           key: state.pageKey,
           child: HomeScreen(category: category),
           transitionsBuilder: (context, animation, secondaryAnimation, child) {
-            const begin = Offset(-1.0, 0.0);
+            const begin = Offset(1.0, 0.0); // Changed from (-1.0, 0.0)
             const end = Offset.zero;
             const curve = Curves.easeInOut;
             return SlideTransition(
-              position: Tween(begin: begin, end: end)
-                  .chain(CurveTween(curve: curve))
-                  .animate(animation),
+              position: Tween(
+                begin: begin,
+                end: end,
+              ).chain(CurveTween(curve: curve)).animate(animation),
               child: child,
             );
           },
-          transitionDuration: const Duration(milliseconds: 300),
+          transitionDuration: const Duration(milliseconds: 225),
         );
       },
     ),
@@ -98,41 +103,38 @@
     ),
   ],
 );
+
 void main() async {
   WidgetsFlutterBinding.ensureInitialized();
   await Firebase.initializeApp(options: DefaultFirebaseOptions.currentPlatform);
   await SystemChrome.setEnabledSystemUIMode(SystemUiMode.immersiveSticky);
 
-<<<<<<< HEAD
-=======
   final bookmarkRepository = BookmarkServices();
+  final newsService = NewsService(); // Create NewsService instance
   await bookmarkRepository.initialize();
-  final newsService = NewsService();
 
->>>>>>> 9bc15374
   SystemChrome.setPreferredOrientations([
     DeviceOrientation.portraitUp,
     DeviceOrientation.portraitDown,
   ]);
-<<<<<<< HEAD
-  runApp(const MyApp());
-=======
+  await dotenv.load(fileName: ".env");
+
   runApp(
-    MultiBlocProvider(
+    MultiRepositoryProvider(
       providers: [
-        BlocProvider(
-          create:
-              (context) =>
-                  NewsBloc(newsService: newsService)..add(FetchInitialNews()),
-        ),
-         BlocProvider(
-          create: (context) => BookmarkBloc(bookmarkRepository),
-        ),
+        RepositoryProvider.value(
+          value: newsService,
+        ), // Add NewsService as a repository
+        RepositoryProvider.value(value: bookmarkRepository),
       ],
-      child: const MyApp(),
+      child: MultiBlocProvider(
+        providers: [
+          BlocProvider(create: (context) => BookmarkBloc(bookmarkRepository)),
+        ],
+        child: const MyApp(),
+      ),
     ),
   );
->>>>>>> 9bc15374
 }
 
 class MyApp extends StatelessWidget {
