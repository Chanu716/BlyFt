--- conflicted
+++ resolved
@@ -109,11 +109,7 @@
       ),
       routes: [
         GoRoute(
-<<<<<<< HEAD
           path: '/bookmark',
-=======
-          path: 'bookmark', // CORRECTED: Removed leading '/'
->>>>>>> 9d6c60bc
           name: 'bookmark',
           pageBuilder: (context, state) => CustomTransitionPage(
             key: state.pageKey,
