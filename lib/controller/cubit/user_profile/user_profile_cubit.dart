import 'dart:async';
import 'dart:convert';
import 'dart:io';
import 'package:flutter_bloc/flutter_bloc.dart';
import 'package:brevity/controller/services/firestore_service.dart'; // This is your UserRepository
import 'package:brevity/controller/services/auth_service.dart';
import 'package:shared_preferences/shared_preferences.dart';
import '../../../models/user_model.dart';
import 'user_profile_state.dart';
import '../../../utils/logger.dart';

class UserProfileCubit extends Cubit<UserProfileState> {
  final UserRepository _userRepository = UserRepository();
  final AuthService _authService = AuthService();
  StreamSubscription? _authSubscription;

  UserProfileCubit() : super(UserProfileState()) {
    Log.i("USER_PROFILE_CUBIT: Initializing UserProfileCubit");
    // Listen to auth state changes
    _listenToAuthChanges();
  }

  void _listenToAuthChanges() {
    try {
      Log.d("USER_PROFILE_CUBIT: Setting up auth state listener");
      _authSubscription = _authService.authStateChanges.listen((user) {
        try {
          if (user != null) {
            Log.i("USER_PROFILE_CUBIT: User logged in, loading profile - userId: ${user.uid}");
            // User is logged in, load their profile
            loadUserProfile();
          } else {
            Log.i("USER_PROFILE_CUBIT: User logged out, clearing profile");
            // User is logged out, clear profile
            emit(UserProfileState());
          }
        } catch (e, stackTrace) {
          Log.e("USER_PROFILE_CUBIT: Error in auth state change handler", e, stackTrace);
        }
      });
    } catch (e, stackTrace) {
      Log.e("USER_PROFILE_CUBIT: Error setting up auth state listener", e, stackTrace);
    }
  }

  Future<void> updateProfilePartial(Map<String, dynamic> changedFields) async {
    try {
      Log.i("USER_PROFILE_CUBIT: Starting partial profile update with fields: ${changedFields.keys.join(', ')}");
      emit(state.copyWith(status: UserProfileStatus.loading));

      // Call API with only changed fields
      final updatedUser = await _userRepository.updateUserPartial(changedFields);
      Log.i("USER_PROFILE_CUBIT: Successfully updated profile partially - userId: ${updatedUser.uid}");

      // Save to local storage - this ensures name/email changes are persisted
      await saveLocalProfile(updatedUser);

      emit(state.copyWith(
        user: updatedUser,
        status: UserProfileStatus.loaded,
        localProfileImage: changedFields.containsKey('profileImage')
            ? changedFields['profileImage']
            : state.localProfileImage,
      ));

      Log.i("USER_PROFILE_CUBIT: Partial profile update completed successfully");
    } catch (e, stackTrace) {
      Log.e("USER_PROFILE_CUBIT: Error in updateProfilePartial", e, stackTrace);
      emit(state.copyWith(
        status: UserProfileStatus.error,
        errorMessage: e.toString(),
      ));
      rethrow;
    }
  }

  Future<void> loadLocalProfile() async {
    try {
      Log.d("USER_PROFILE_CUBIT: Loading profile from local storage");
      final prefs = await SharedPreferences.getInstance();
      final profileJson = prefs.getString('user_profile');

      if (profileJson != null) {
        Log.d("USER_PROFILE_CUBIT: Found local profile data, parsing...");
        final profileData = json.decode(profileJson);
        final user = UserModel.fromMap(profileData); // Use fromMap instead of fromJson

        emit(state.copyWith(
          user: user,
          status: UserProfileStatus.loaded,
        ));

        Log.i("USER_PROFILE_CUBIT: Successfully loaded local profile - userId: ${user.uid}");
      } else {
        Log.d("USER_PROFILE_CUBIT: No local profile data found");
      }
    } catch (e, stackTrace) {
      // If loading local profile fails, just continue without it
      Log.e("USER_PROFILE_CUBIT: Failed to load local profile", e, stackTrace);
    }
  }

  Future<void> saveLocalProfile(UserModel user) async {
    try {
      Log.d("USER_PROFILE_CUBIT: Saving profile to local storage - userId: ${user.uid}");
      final prefs = await SharedPreferences.getInstance();
      await prefs.setString('user_profile', json.encode(user.toMap())); // Use toMap instead of toJson
      Log.i("USER_PROFILE_CUBIT: Successfully saved profile to local storage");
    } catch (e, stackTrace) {
      Log.e("USER_PROFILE_CUBIT: Failed to save local profile", e, stackTrace);
    }
  }

  // Update user profile
  Future<void> updateProfile({
    required String displayName,
    File? profileImage,
    bool removeImage = false,
  }) async {
    try {
      Log.i("USER_PROFILE_CUBIT: Starting profile update - displayName: $displayName, hasImage: ${profileImage != null}, removeImage: $removeImage");

      emit(state.copyWith(
        status: UserProfileStatus.loading,
        localProfileImage: removeImage ? null : profileImage,
      ));

      final UserModel? currentUser = _authService.currentUser;
      if (currentUser == null) {
        Log.e("USER_PROFILE_CUBIT: No authenticated user found for profile update");
        emit(state.copyWith(
          status: UserProfileStatus.error,
          errorMessage: 'No authenticated user found',
          localProfileImage: null,
        ));
        return;
      }

      Log.d("USER_PROFILE_CUBIT: Creating updated user model for userId: ${currentUser.uid}");
      final UserModel updatedUser = UserModel(
        uid: currentUser.uid,
        displayName: displayName,
        email: currentUser.email,
        emailVerified: currentUser.emailVerified,
        createdAt: currentUser.createdAt,
        updatedAt: DateTime.now(),
        profileImageUrl: removeImage ? null : currentUser.profileImageUrl,
      );

      final String? accessToken = _authService.accessToken;
      if (accessToken != null) {
        Log.d("USER_PROFILE_CUBIT: Setting access token for repository");
        _userRepository.setAccessToken(accessToken);
      }

      Log.d("USER_PROFILE_CUBIT: Calling repository updateUserProfile");
      final UserModel updatedProfile = await _userRepository.updateUserProfile(
          updatedUser,
          profileImage: removeImage ? null : profileImage,
          removeImage: removeImage
      );

      // Save updated profile to local storage
      await saveLocalProfile(updatedProfile);

      Log.d("USER_PROFILE_CUBIT: Refreshing auth service user");
      await _authService.refreshUser();

      emit(state.copyWith(
        status: UserProfileStatus.loaded,
        user: updatedProfile,
        localProfileImage: null,
      ));

      Log.i("USER_PROFILE_CUBIT: Profile update completed successfully - userId: ${updatedProfile.uid}");

    } catch (e, stackTrace) {
      Log.e("USER_PROFILE_CUBIT: Error in updateProfile", e, stackTrace);
      emit(state.copyWith(
        status: UserProfileStatus.error,
        errorMessage: 'Failed to update profile: ${e.toString()}',
        localProfileImage: null,
      ));
    }
  }

  // Remove profile image specifically
  Future<void> removeProfileImage() async {
    try {
      Log.i("USER_PROFILE_CUBIT: Starting profile image removal");
      emit(state.copyWith(
        status: UserProfileStatus.loading,
        clearLocalImage: true,
      ));

      final UserModel? currentUser = _authService.currentUser;
      if (currentUser == null) {
        Log.e("USER_PROFILE_CUBIT: No authenticated user found for image removal");
        emit(state.copyWith(
          status: UserProfileStatus.error,
          errorMessage: 'No authenticated user found',
          clearLocalImage: true,
        ));
        return;
      }

      final String? accessToken = _authService.accessToken;
      if (accessToken != null) {
        Log.d("USER_PROFILE_CUBIT: Setting access token for image removal");
        _userRepository.setAccessToken(accessToken);
      }

      Log.d("USER_PROFILE_CUBIT: Calling repository removeUserProfileImage for userId: ${currentUser.uid}");
      await _userRepository.removeUserProfileImage(currentUser.uid);

      final UserModel updatedUser = UserModel(
        uid: currentUser.uid,
        displayName: currentUser.displayName,
        email: currentUser.email,
        emailVerified: currentUser.emailVerified,
        createdAt: currentUser.createdAt,
        updatedAt: DateTime.now(),
        profileImageUrl: null,
      );

      // Save updated profile to local storage
      await saveLocalProfile(updatedUser);

      await _authService.refreshUser();

      emit(state.copyWith(
        status: UserProfileStatus.loaded,
        user: updatedUser,
        clearLocalImage: true,
      ));

      Log.i("USER_PROFILE_CUBIT: Profile image removal completed successfully");

    } catch (e, stackTrace) {
      Log.e("USER_PROFILE_CUBIT: Error in removeProfileImage", e, stackTrace);
      emit(state.copyWith(
        status: UserProfileStatus.error,
        errorMessage: 'Failed to remove profile image: ${e.toString()}',
        clearLocalImage: true,
      ));
    }
  }

// Also update the loadUserProfile method to clear local image when loading from server
  Future<void> loadUserProfile() async {
    try {
      Log.i("USER_PROFILE_CUBIT: Starting loadUserProfile");

      // Load local profile first for instant display
      await loadLocalProfile();

      // If we have local data, show it immediately
      if (state.user != null) {
        Log.d("USER_PROFILE_CUBIT: Found local data, showing immediately");
        emit(state.copyWith(status: UserProfileStatus.loaded));
      }

      // If we haven't loaded from server yet, load from server
      if (!state.hasLoadedFromServer) {
        Log.d("USER_PROFILE_CUBIT: Haven't loaded from server yet, fetching...");

        // Don't show loading if we already have local data
        if (state.user == null) {
          Log.d("USER_PROFILE_CUBIT: No local data, showing loading state");
          emit(state.copyWith(status: UserProfileStatus.loading));
        }

        try {
          final UserModel? currentUser = _authService.currentUser;

          if (currentUser == null) {
            Log.e("USER_PROFILE_CUBIT: No authenticated user found for profile loading");
            emit(state.copyWith(
              status: UserProfileStatus.error,
              errorMessage: 'No authenticated user found',
            ));
            return;
          }

          final String? accessToken = _authService.accessToken;
          if (accessToken != null) {
            Log.d("USER_PROFILE_CUBIT: Setting access token for profile loading");
            _userRepository.setAccessToken(accessToken);
          }

          Log.d("USER_PROFILE_CUBIT: Fetching profile from server for userId: ${currentUser.uid}");
          final UserModel profile = await _userRepository.getUserProfile(currentUser.uid);
          await saveLocalProfile(profile);

          emit(state.copyWith(
            status: UserProfileStatus.loaded,
            user: profile,
            clearLocalImage: true,
            hasLoadedFromServer: true,
          ));

          Log.i("USER_PROFILE_CUBIT: Successfully loaded profile from server - userId: ${profile.uid}");
        } catch (e, stackTrace) {
          Log.e("USER_PROFILE_CUBIT: Error loading profile from server", e, stackTrace);

          // If we have local data, don't show error, just keep local data
          if (state.user != null) {
            Log.w("USER_PROFILE_CUBIT: Server load failed but have local data, keeping local data");
            emit(state.copyWith(
              status: UserProfileStatus.loaded,
              hasLoadedFromServer: false, // Try again next time
            ));
          } else {
            emit(state.copyWith(
              status: UserProfileStatus.error,
              errorMessage: e.toString(),
            ));
          }
        }
      } else {
        Log.d("USER_PROFILE_CUBIT: Already loaded from server, skipping server fetch");
      }
    } catch (e, stackTrace) {
      Log.e("USER_PROFILE_CUBIT: Error in loadUserProfile", e, stackTrace);
    }
  }

<<<<<<< HEAD
=======
  bool _shouldRefreshProfile() {
    try {
      // Don't refresh if we have valid user data and have loaded from server
      if (state.user != null && state.hasLoadedFromServer) {
        Log.d("USER_PROFILE_CUBIT: Should not refresh - have valid data and loaded from server");
        return false;
      }
      Log.d("USER_PROFILE_CUBIT: Should refresh profile");
      return true;
    } catch (e, stackTrace) {
      Log.e("USER_PROFILE_CUBIT: Error in _shouldRefreshProfile", e, stackTrace);
      return true;
    }
  }

>>>>>>> 1dbb429d
// Add this new method for force refresh
  Future<void> forceRefreshProfile() async {
    try {
      Log.i("USER_PROFILE_CUBIT: Starting force refresh profile");
      emit(state.copyWith(status: UserProfileStatus.loading));

      final UserModel? currentUser = _authService.currentUser;

      if (currentUser == null) {
        Log.e("USER_PROFILE_CUBIT: No authenticated user found for force refresh");
        emit(state.copyWith(
          status: UserProfileStatus.error,
          errorMessage: 'No authenticated user found',
        ));
        return;
      }

      final String? accessToken = _authService.accessToken;
      if (accessToken != null) {
        Log.d("USER_PROFILE_CUBIT: Setting access token for force refresh");
        _userRepository.setAccessToken(accessToken);
      }

      Log.d("USER_PROFILE_CUBIT: Force fetching profile from server for userId: ${currentUser.uid}");
      final UserModel profile = await _userRepository.getUserProfile(currentUser.uid);
      await saveLocalProfile(profile);

      emit(state.copyWith(
        status: UserProfileStatus.loaded,
        user: profile,
        clearLocalImage: true,
      ));

      Log.i("USER_PROFILE_CUBIT: Force refresh completed successfully - userId: ${profile.uid}");
    } catch (e, stackTrace) {
      Log.e("USER_PROFILE_CUBIT: Error in forceRefreshProfile", e, stackTrace);
      emit(state.copyWith(
        status: UserProfileStatus.error,
        errorMessage: e.toString(),
      ));
    }
  }

  Future<void> refreshProfile() async {
    try {
      Log.i("USER_PROFILE_CUBIT: Refreshing profile");
      await forceRefreshProfile();
    } catch (e, stackTrace) {
      Log.e("USER_PROFILE_CUBIT: Error in refreshProfile", e, stackTrace);
    }
  }

  // Call this method after successful profile updates to reset the flag
  void markForRefresh() {
    try {
      Log.d("USER_PROFILE_CUBIT: Marking for refresh - resetting hasLoadedFromServer flag");
      emit(state.copyWith(hasLoadedFromServer: false));
    } catch (e, stackTrace) {
      Log.e("USER_PROFILE_CUBIT: Error in markForRefresh", e, stackTrace);
    }
  }

  // Delete user account
  Future<void> deleteAccount({String? password, String? googleIdToken}) async {
    try {
      emit(state.copyWith(status: UserProfileStatus.loading));

      await _authService.deleteAccount(
        password: password,
        googleIdToken: googleIdToken,
      );

      // Clear local profile data
      final prefs = await SharedPreferences.getInstance();
      await prefs.remove('user_profile');

      // Clear state
      emit(UserProfileState());
    } catch (e) {
      emit(state.copyWith(
        status: UserProfileStatus.error,
        errorMessage: e.toString(),
      ));
      rethrow;
    }
  }

  @override
  Future<void> close() {
    try {
      Log.i("USER_PROFILE_CUBIT: Closing UserProfileCubit - cancelling subscriptions");
      _authSubscription?.cancel();
      return super.close();
    } catch (e, stackTrace) {
      Log.e("USER_PROFILE_CUBIT: Error closing UserProfileCubit", e, stackTrace);
      return super.close();
    }
  }
}<|MERGE_RESOLUTION|>--- conflicted
+++ resolved
@@ -325,8 +325,6 @@
     }
   }
 
-<<<<<<< HEAD
-=======
   bool _shouldRefreshProfile() {
     try {
       // Don't refresh if we have valid user data and have loaded from server
@@ -342,7 +340,6 @@
     }
   }
 
->>>>>>> 1dbb429d
 // Add this new method for force refresh
   Future<void> forceRefreshProfile() async {
     try {
