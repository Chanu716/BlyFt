import 'dart:ui';

import 'package:flutter/material.dart';
import 'package:flutter_bloc/flutter_bloc.dart';
import 'package:go_router/go_router.dart';
import 'package:brevity/controller/cubit/user_profile/user_profile_cubit.dart';
import 'package:brevity/controller/cubit/user_profile/user_profile_state.dart';
import 'package:brevity/controller/services/auth_service.dart';
import 'package:brevity/models/user_model.dart';
import 'package:brevity/views/common_widgets/common_appbar.dart';
import 'package:share_plus/share_plus.dart';

// Import theme system
import '../../controller/cubit/theme/theme_cubit.dart';
import '../../controller/cubit/theme/theme_state.dart';
import '../../models/theme_model.dart';

class SettingsScreen extends StatefulWidget {
  const SettingsScreen({super.key});

  @override
  State<SettingsScreen> createState() => _SettingsScreenState();
}

class _SettingsScreenState extends State<SettingsScreen>
    with TickerProviderStateMixin {
  bool _notificationsEnabled = true;
  bool _darkModeEnabled = true;
  String _selectedLanguage = 'English';
  late AnimationController _animationController;
  late Animation<double> _animation;
  late AnimationController _particleAnimationController;
  final UserProfileCubit _userProfileCubit = UserProfileCubit();

  @override
  void initState() {
    super.initState();
    _animationController = AnimationController(
      vsync: this,
      duration: const Duration(milliseconds: 800),
    );
    _animation = CurvedAnimation(
      parent: _animationController,
      curve: Curves.easeInOut,
    );
    _animationController.forward();

    _particleAnimationController = AnimationController(
      vsync: this,
      duration: const Duration(seconds: 5),
    )..repeat();

    _particleAnimationController.addListener(() {
      setState(() {});
    });

    // _userProfileCubit.startProfileSubscription();
  }

  @override
  void dispose() {
    _animationController.dispose();
    _particleAnimationController.dispose();
    _userProfileCubit.close();
    super.dispose();
  }

  void _showLanguageDialog() {
    final themeCubit = context.read<ThemeCubit>();

    showDialog(
      context: context,
      builder:
          (context) => BackdropFilter(
            filter: ImageFilter.blur(sigmaX: 5, sigmaY: 5),
            child: Dialog(
              backgroundColor: Colors.transparent,
              elevation: 0,
              child: Container(
                decoration: BoxDecoration(
                  color: const Color(0xFF1E1E1E),
                  borderRadius: BorderRadius.circular(20),
                  boxShadow: [
                    BoxShadow(
                      color: themeCubit.currentTheme.primaryColor.withAlpha(50),
                      blurRadius: 15,
                      spreadRadius: 2,
                    ),
                  ],
                ),
                padding: const EdgeInsets.symmetric(
                  vertical: 20,
                  horizontal: 5,
                ),
                child: Column(
                  mainAxisSize: MainAxisSize.min,
                  children: [
                    const Text(
                      'Select Language',
                      style: TextStyle(
                        color: Colors.white,
                        fontSize: 20,
                        fontWeight: FontWeight.bold,
                      ),
                    ),
                    const SizedBox(height: 15),
                    Container(
                      constraints: BoxConstraints(
                        maxHeight: MediaQuery.of(context).size.height * 0.4,
                      ),
                      child: SingleChildScrollView(
                        physics: const BouncingScrollPhysics(),
                        child: Column(
                          mainAxisSize: MainAxisSize.min,
                          children: [
                            _buildLanguageOption('English'),
                            _buildLanguageOption('Spanish'),
                            _buildLanguageOption('French'),
                            _buildLanguageOption('German'),
                            _buildLanguageOption('Hindi'),
                            _buildLanguageOption('Chinese'),
                            _buildLanguageOption('Japanese'),
                            _buildLanguageOption('Russian'),
                          ],
                        ),
                      ),
                    ),
                  ],
                ),
              ),
            ),
          ),
    );
  }

  Widget _buildLanguageOption(String language) {
    final isSelected = _selectedLanguage == language;
    return BlocBuilder<ThemeCubit, ThemeState>(
      builder: (context, themeState) {
        return AnimatedContainer(
          duration: const Duration(milliseconds: 300),
          margin: const EdgeInsets.symmetric(vertical: 5, horizontal: 10),
          decoration: BoxDecoration(
            color:
                isSelected
                    ? themeState.currentTheme.primaryColor.withAlpha(50)
                    : Colors.transparent,
            borderRadius: BorderRadius.circular(12),
          ),
          child: ListTile(
            shape: RoundedRectangleBorder(
              borderRadius: BorderRadius.circular(12),
            ),
            title: Text(
              language,
              style: TextStyle(
                color:
                    isSelected
                        ? themeState.currentTheme.primaryColor
                        : Colors.white,
                fontWeight: isSelected ? FontWeight.bold : FontWeight.normal,
              ),
            ),
            trailing:
                isSelected
                    ? Icon(
                      Icons.check_circle,
                      color: themeState.currentTheme.primaryColor,
                    )
                    : null,
            onTap: () {
              setState(() => _selectedLanguage = language);
              Navigator.pop(context);
            },
          ),
        );
      },
    );
  }

  void _showThemeColorPicker() {
    showDialog(
      context: context,
      builder:
          (context) => BlocBuilder<ThemeCubit, ThemeState>(
            builder: (context, themeState) {
              return BackdropFilter(
                filter: ImageFilter.blur(sigmaX: 5, sigmaY: 5),
                child: Dialog(
                  backgroundColor: Colors.transparent,
                  elevation: 0,
                  child: Container(
                    decoration: BoxDecoration(
                      color: const Color(0xFF1E1E1E),
                      borderRadius: BorderRadius.circular(20),
                      boxShadow: [
                        BoxShadow(
                          color: themeState.currentTheme.primaryColor.withAlpha(
                            50,
                          ),
                          blurRadius: 15,
                          spreadRadius: 2,
                        ),
                      ],
                    ),
                    padding: const EdgeInsets.all(20),
                    child: Column(
                      mainAxisSize: MainAxisSize.min,
                      children: [
                        const Text(
                          'Select Theme Color',
                          style: TextStyle(
                            color: Colors.white,
                            fontSize: 20,
                            fontWeight: FontWeight.bold,
                          ),
                        ),
                        const SizedBox(height: 20),
                        Wrap(
                          spacing: 15,
                          runSpacing: 15,
                          alignment: WrapAlignment.center,
                          children:
                              AppThemes.availableThemes.map((theme) {
                                final isSelected =
                                    themeState.currentTheme == theme;
                                return GestureDetector(
                                  onTap: () {
                                    context.read<ThemeCubit>().changeTheme(
                                      theme,
                                    );
                                    Navigator.pop(context);
                                  },
                                  child: AnimatedContainer(
                                    duration: const Duration(milliseconds: 300),
                                    height: 50,
                                    width: 50,
                                    decoration: BoxDecoration(
                                      color: theme.primaryColor,
                                      shape: BoxShape.circle,
                                      border: Border.all(
                                        color:
                                            isSelected
                                                ? Colors.white
                                                : Colors.transparent,
                                        width: 3,
                                      ),
                                      boxShadow: [
                                        BoxShadow(
                                          color: theme.primaryColor.withAlpha(
                                            100,
                                          ),
                                          blurRadius: isSelected ? 12 : 5,
                                          spreadRadius: isSelected ? 2 : 0,
                                        ),
                                      ],
                                    ),
                                    child:
                                        isSelected
                                            ? const Icon(
                                              Icons.check,
                                              color: Colors.white,
                                            )
                                            : null,
                                  ),
                                );
                              }).toList(),
                        ),
                        const SizedBox(height: 20),
                        TextButton(
                          onPressed: () => Navigator.pop(context),
                          child: Text(
                            'Close',
                            style: TextStyle(
                              color: themeState.currentTheme.primaryColor,
                              fontSize: 16,
                            ),
                          ),
                        ),
                      ],
                    ),
                  ),
                ),
              );
            },
          ),
    );
  }

  void _confirmDeleteProfile() {
    showDialog(
      context: context,
      builder:
          (context) => BackdropFilter(
            filter: ImageFilter.blur(sigmaX: 5, sigmaY: 5),
            child: Dialog(
              backgroundColor: Colors.transparent,
              elevation: 0,
              child: Container(
                decoration: BoxDecoration(
                  color: const Color(0xFF1E1E1E),
                  borderRadius: BorderRadius.circular(20),
                  boxShadow: [
                    BoxShadow(
                      color: Colors.red.withAlpha(50),
                      blurRadius: 15,
                      spreadRadius: 2,
                    ),
                  ],
                ),
                padding: const EdgeInsets.all(24),
                child: Column(
                  mainAxisSize: MainAxisSize.min,
                  children: [
                    const Icon(
                      Icons.warning_amber_rounded,
                      color: Color.fromARGB(255, 198, 48, 37),
                      size: 60,
                    ),
                    const SizedBox(height: 16),
                    const Text(
                      'Delete Profile',
                      style: TextStyle(
                        color: Color.fromARGB(255, 198, 48, 37),
                        fontSize: 24,
                        fontWeight: FontWeight.bold,
                      ),
                    ),
                    const SizedBox(height: 16),
                    const Text(
                      'Are you sure you want to delete your profile? This action cannot be undone.',
                      style: TextStyle(color: Colors.white70, fontSize: 16),
                      textAlign: TextAlign.center,
                    ),
                    const SizedBox(height: 24),
                    Row(
                      mainAxisAlignment: MainAxisAlignment.spaceEvenly,
                      children: [
                        ElevatedButton(
                          onPressed: () => Navigator.pop(context),
                          style: ElevatedButton.styleFrom(
                            backgroundColor: Colors.grey[800],
                            foregroundColor: Colors.white,
                            padding: const EdgeInsets.symmetric(
                              horizontal: 20,
                              vertical: 12,
                            ),
                            shape: RoundedRectangleBorder(
                              borderRadius: BorderRadius.circular(10),
                            ),
                          ),
                          child: const Text('Cancel'),
                        ),
                        ElevatedButton(
                          onPressed: () {
                            // Implement delete profile logic
                            Navigator.pop(context);
                          },
                          style: ElevatedButton.styleFrom(
                            backgroundColor: Color.fromARGB(255, 198, 48, 37),
                            foregroundColor: Colors.white,
                            padding: const EdgeInsets.symmetric(
                              horizontal: 20,
                              vertical: 12,
                            ),
                            shape: RoundedRectangleBorder(
                              borderRadius: BorderRadius.circular(10),
                            ),
                          ),
                          child: const Text('Delete'),
                        ),
                      ],
                    ),
                  ],
                ),
              ),
            ),
          ),
    );
  }

  @override
  Widget build(BuildContext context) {
    return BlocProvider(
      create: (context) => _userProfileCubit,
      child: AppScaffold(
        body: BlocBuilder<ThemeCubit, ThemeState>(
          builder: (context, themeState) {
            return BlocBuilder<UserProfileCubit, UserProfileState>(
              builder: (context, state) {
                // Create a loading widget to show while user data is loading
                if (state.status == UserProfileStatus.loading) {
                  return const Center(child: CircularProgressIndicator());
                }

                // Show error if loading failed
                if (state.status == UserProfileStatus.error) {
                  return Center(
                    child: Column(
                      mainAxisAlignment: MainAxisAlignment.center,
                      children: [
                        const Icon(
                          Icons.error_outline,
                          color: Colors.red,
                          size: 48,
                        ),
                        const SizedBox(height: 16),
                        Text(
                          'Error: ${state.errorMessage}',
                          style: const TextStyle(color: Colors.white),
                          textAlign: TextAlign.center,
                        ),
                        const SizedBox(height: 16),
                        ElevatedButton(
                          onPressed: (){},
                          // onPressed:
                          //     () =>
                                  // _userProfileCubit.startProfileSubscription(),
                          child: const Text('Retry'),
                        ),
                      ],
                    ),
                  );
                }

                // Show user data when loaded
                return CustomScrollView(
                  physics: const BouncingScrollPhysics(),
                  slivers: [
                    SliverAppBar(
                      backgroundColor: const Color.fromARGB(210, 0, 0, 0),
                      expandedHeight: 220,
                      pinned: true,
                      elevation: 0,
                      leading: IconButton(
                        icon: const Icon(Icons.arrow_back_ios_new, size: 20),
                        color: Colors.white70,
                        onPressed: () => Navigator.of(context).pop(),
                      ),
                      flexibleSpace: FlexibleSpaceBar(
                        background: ParticlesHeader(
                          title: "",
                          themeColor: themeState.currentTheme.primaryColor,
                          particleAnimation: _particleAnimationController,
                          child: Column(
                            mainAxisAlignment: MainAxisAlignment.center,
                            children: [
                              Container(
                                padding: const EdgeInsets.all(4),
                                decoration: BoxDecoration(
                                  shape: BoxShape.circle,
                                  gradient: LinearGradient(
                                    colors: [
                                      themeState.currentTheme.primaryColor,
                                      Colors.purpleAccent,
                                    ],
                                  ),
                                  boxShadow: [
                                    BoxShadow(
                                      color: themeState
                                          .currentTheme
                                          .primaryColor
                                          .withAlpha(125),
                                      blurRadius: 20,
                                      spreadRadius: 2,
                                    ),
                                  ],
                                ),
                                child: const CircleAvatar(
                                  radius: 40,
                                  backgroundColor: Colors.white,
                                  backgroundImage: NetworkImage(
                                    'https://a0.anyrgb.com/pngimg/1140/162/user-profile-login-avatar-heroes-user-blue-icons-circle-symbol-logo-thumbnail.png',
                                  ),
                                ),
                              ),
                              const SizedBox(height: 16),
                              Text(
                                state.user?.displayName ?? 'User',
                                style: const TextStyle(
                                  color: Colors.white,
                                  fontSize: 24,
                                  fontWeight: FontWeight.bold,
                                  shadows: [
                                    Shadow(
                                      color: Colors.black45,
                                      blurRadius: 5,
                                    ),
                                  ],
                                ),
                              ),
                              const SizedBox(height: 4),
                              Text(
                                state.user?.email ?? '',
                                style: TextStyle(
                                  color: Colors.white.withAlpha(
                                    (0.8 * 255).toInt(),
                                  ),
                                  fontSize: 14,
                                  shadows: const [
                                    Shadow(
                                      color: Colors.black45,
                                      blurRadius: 5,
                                    ),
                                  ],
                                ),
                              ),
                            ],
                          ),
                        ),
                      ),
                    ),
                    SliverList(
                      delegate: SliverChildListDelegate([
                        FadeTransition(
                          opacity: _animation,
                          child: SlideTransition(
                            position: Tween<Offset>(
                              begin: const Offset(0, 0.1),
                              end: Offset.zero,
                            ).animate(_animation),
                            child: Column(
                              children: [
                                const SizedBox(height: 20),
                                const Align(
                                  alignment: Alignment.topLeft,
                                  child: Padding(
                                    padding: EdgeInsets.fromLTRB(20, 8, 0, 8),
                                    child: Text(
                                      'Settings',
                                      style: TextStyle(
                                        fontFamily: 'Roboto',
                                        letterSpacing: 1.2,
                                        color: Color.fromARGB(
                                          255,
                                          223,
                                          223,
                                          223,
                                        ),
                                        fontWeight: FontWeight.bold,
                                        fontSize: 28,
                                      ),
                                    ),
                                  ),
                                ),
                                _buildSectionHeader(
                                  'Profile',
                                  themeState.currentTheme.primaryColor,
                                ),
                                _buildAnimatedCard(
                                  child: _buildListTile(
                                    icon: Icons.person,
                                    title: 'Edit Profile',
                                    subtitle:
                                        'Update your personal information',
                                    themeColor:
                                        themeState.currentTheme.primaryColor,
                                    onTap:
                                        () => _showEditProfileDialog(
                                          context,
                                          state.user,
                                          themeState.currentTheme.primaryColor,
                                        ),
                                  ),
                                ),
                                _buildSectionHeader(
                                  'Appearance',
                                  themeState.currentTheme.primaryColor,
                                ),
                                _buildAnimatedCard(
                                  child: _buildSwitchTile(
                                    icon: Icons.dark_mode,
                                    title: 'Dark Mode',
                                    value: _darkModeEnabled,
                                    themeColor:
                                        themeState.currentTheme.primaryColor,
                                    onChanged:
                                        (val) => setState(
                                          () => _darkModeEnabled = val,
                                        ),
                                  ),
                                ),
                                _buildAnimatedCard(
                                  child: _buildListTile(
                                    icon: Icons.color_lens,
                                    title: 'App Theme',
                                    subtitle: 'Change app accent color',
                                    themeColor:
                                        themeState.currentTheme.primaryColor,
                                    trailingWidget: Container(
                                      width: 24,
                                      height: 24,
                                      decoration: BoxDecoration(
                                        color:
                                            themeState
                                                .currentTheme
                                                .primaryColor,
                                        shape: BoxShape.circle,
                                        boxShadow: [
                                          BoxShadow(
                                            color: themeState
                                                .currentTheme
                                                .primaryColor
                                                .withAlpha((0.4 * 255).toInt()),
                                            blurRadius: 5,
                                            spreadRadius: 1,
                                          ),
                                        ],
                                      ),
                                    ),
                                    onTap: _showThemeColorPicker,
                                  ),
                                ),
                                _buildSectionHeader(
                                  'Preferences',
                                  themeState.currentTheme.primaryColor,
                                ),
                                _buildAnimatedCard(
                                  child: _buildSwitchTile(
                                    icon: Icons.notifications_active,
                                    title: 'Push Notifications',
                                    themeColor:
                                        themeState.currentTheme.primaryColor,
                                    value: _notificationsEnabled,
                                    onChanged:
                                        (val) => setState(
                                          () => _notificationsEnabled = val,
                                        ),
                                  ),
                                ),
                                _buildAnimatedCard(
                                  child: _buildListTile(
                                    icon: Icons.language,
                                    title: 'Language',
                                    subtitle: _selectedLanguage,
                                    themeColor:
                                        themeState.currentTheme.primaryColor,
                                    onTap: _showLanguageDialog,
                                  ),
                                ),
                                _buildSectionHeader(
                                  'App',
                                  themeState.currentTheme.primaryColor,
                                ),
                                _buildAnimatedCard(
                                  child: _buildListTile(
                                    icon: Icons.share,
                                    title: 'Share App',
                                    subtitle: 'Tell your friends about us',
                                    themeColor:
                                        themeState.currentTheme.primaryColor,
                                    onTap:
                                        () => Share.share(
                                          'Hey! I\'m using this amazing app. You can try it too! 📲\n\nDownload here: https://play.google.com/store/apps/details?id=com.placeholder',
                                        ),
                                  ),
                                ),
                                _buildAnimatedCard(
                                  child: _buildListTile(
                                    icon: Icons.star_rate,
                                    title: 'Rate App',
                                    subtitle: 'Leave feedback on the store',
                                    themeColor:
                                        themeState.currentTheme.primaryColor,
                                    onTap: () {
                                      // Implement app rating logic
                                    },
                                  ),
                                ),
                                _buildSectionHeader(
                                  'Contact',
                                  themeState.currentTheme.primaryColor,
                                ),
                                _buildAnimatedCard(
                                  child: _buildListTile(
                                    icon: Icons.contact_mail,
                                    title: 'Contact Us',
                                    subtitle: 'Get in touch with support',
                                    themeColor:
                                        themeState.currentTheme.primaryColor,
                                    onTap: () => context.push('/contactUs'),
                                  ),
                                ),
                                _buildAnimatedCard(
                                  child: _buildListTile(
                                    icon: Icons.info,
                                    title: 'About Us',
                                    subtitle: 'Learn more about us',
                                    themeColor:
                                        themeState.currentTheme.primaryColor,
                                    onTap: () {
                                      context.push('/aboutUs');
                                    },
                                  ),
                                ),
                                _buildSectionHeader(
                                  'Account',
                                  themeState.currentTheme.primaryColor,
                                ),
                                _buildAnimatedCard(
                                  child: _buildListTile(
                                    icon: Icons.logout,
                                    title: 'Log Out',
                                    subtitle: 'See you again soon',
                                    themeColor:
                                        themeState.currentTheme.primaryColor,
                                    titleColor:
                                        themeState.currentTheme.primaryColor,
                                    onTap: () {
                                      // Implement logout logic
                                      AuthService().signOut().then((value) {
<<<<<<< HEAD
                                        context.go('/splash');
=======
                                        if (!context.mounted) return;
                                        context.go('/slpash');
>>>>>>> 8c728c33
                                      });
                                    },
                                  ),
                                ),
                                _buildAnimatedCard(
                                  color: Colors.red.withAlpha((0.05 * 255).toInt()),
                                  child: _buildListTile(
                                    icon: Icons.delete_forever,
                                    iconColor: Colors.red,
                                    title: 'Delete Profile',
                                    titleColor: Colors.red,
                                    subtitle: 'Permanently erase your data',
                                    themeColor: Colors.red,
                                    onTap: _confirmDeleteProfile,
                                  ),
                                ),
                                const SizedBox(height: 30),
                              ],
                            ),
                          ),
                        ),
                      ]),
                    ),
                  ],
                );
              },
            );
          },
        ),
      ),
    );
  }

  void _showEditProfileDialog(
    BuildContext context,
    UserModel? user,
    Color themeColor,
  ) {
    if (user == null) return;

    final TextEditingController displayNameController = TextEditingController(
      text: user.displayName,
    );

    showDialog(
      context: context,
      builder:
          (BuildContext context) => BackdropFilter(
            filter: ImageFilter.blur(sigmaX: 5, sigmaY: 5),
            child: Dialog(
              backgroundColor: Colors.transparent,
              elevation: 0,
              child: Container(
                decoration: BoxDecoration(
                  color: const Color(0xFF1E1E1E),
                  borderRadius: BorderRadius.circular(20),
                  boxShadow: [
                    BoxShadow(
                      color: themeColor.withAlpha(50),
                      blurRadius: 15,
                      spreadRadius: 2,
                    ),
                  ],
                ),
                padding: const EdgeInsets.all(24),
                child: Column(
                  mainAxisSize: MainAxisSize.min,
                  children: [
                    const Text(
                      'Edit Profile',
                      style: TextStyle(
                        color: Colors.white,
                        fontSize: 24,
                        fontWeight: FontWeight.bold,
                      ),
                    ),
                    const SizedBox(height: 24),
                    TextField(
                      controller: displayNameController,
                      style: const TextStyle(color: Colors.white),
                      decoration: InputDecoration(
                        labelText: 'Display Name',
                        labelStyle: TextStyle(color: Colors.grey[400]),
                        enabledBorder: OutlineInputBorder(
                          borderRadius: BorderRadius.circular(10),
                          borderSide: BorderSide(color: Colors.grey[700]!),
                        ),
                        focusedBorder: OutlineInputBorder(
                          borderRadius: BorderRadius.circular(10),
                          borderSide: BorderSide(color: themeColor),
                        ),
                        prefixIcon: Icon(Icons.person, color: themeColor),
                      ),
                    ),
                    const SizedBox(height: 16),
                    Row(
                      mainAxisAlignment: MainAxisAlignment.spaceBetween,
                      children: [
                        Expanded(
                          child: OutlinedButton(
                            onPressed: () => Navigator.pop(context),
                            style: OutlinedButton.styleFrom(
                              side: BorderSide(color: themeColor),
                              padding: const EdgeInsets.symmetric(vertical: 12),
                              shape: RoundedRectangleBorder(
                                borderRadius: BorderRadius.circular(10),
                              ),
                            ),
                            child: Text(
                              'Cancel',
                              style: TextStyle(color: themeColor),
                            ),
                          ),
                        ),
                        const SizedBox(width: 16),
                        Expanded(
                          child: ElevatedButton(
                            onPressed: () {
                              // Update profile using the cubit
                              BlocProvider.of<UserProfileCubit>(
                                context,
                              ).updateProfile(
                                displayName: displayNameController.text,
                              );
                              Navigator.pop(context);
                            },
                            style: ElevatedButton.styleFrom(
                              backgroundColor: themeColor,
                              foregroundColor: Colors.white,
                              padding: const EdgeInsets.symmetric(vertical: 12),
                              shape: RoundedRectangleBorder(
                                borderRadius: BorderRadius.circular(10),
                              ),
                            ),
                            child: const Text('Save'),
                          ),
                        ),
                      ],
                    ),
                  ],
                ),
              ),
            ),
          ),
    );
  }

  Widget _buildAnimatedCard({required Widget child, Color? color}) {
    return Container(
      margin: const EdgeInsets.symmetric(horizontal: 16, vertical: 8),
      decoration: BoxDecoration(
        color: color ?? Colors.white.withAlpha(10),
        borderRadius: BorderRadius.circular(16),
        boxShadow: [
          BoxShadow(
            color: Colors.black.withAlpha(25),
            blurRadius: 8,
            offset: const Offset(0, 4),
          ),
        ],
      ),
      child: child,
    );
  }

  Widget _buildSectionHeader(String title, Color themeColor) {
    return Padding(
      padding: const EdgeInsets.fromLTRB(20, 24, 20, 8),
      child: Row(
        children: [
          Text(
            title.toUpperCase(),
            style: TextStyle(
              color: themeColor,
              fontSize: 14,
              fontWeight: FontWeight.bold,
              letterSpacing: 1.5,
            ),
          ),
          const SizedBox(width: 10),
          Expanded(
            child: Container(
              height: 1,
              decoration: BoxDecoration(
                gradient: LinearGradient(
                  colors: [themeColor.withAlpha(125), Colors.transparent],
                ),
              ),
            ),
          ),
        ],
      ),
    );
  }

  Widget _buildSwitchTile({
    required IconData icon,
    required String title,
    required Color themeColor,
    required bool value,
    required Function(bool) onChanged,
  }) {
    return SwitchListTile.adaptive(
      secondary: Container(
        padding: const EdgeInsets.all(10),
        decoration: BoxDecoration(
          color: themeColor.withAlpha(25),
          borderRadius: BorderRadius.circular(10),
        ),
        child: Icon(icon, color: themeColor, size: 24),
      ),
      title: Text(
        title,
        style: const TextStyle(
          color: Colors.white,
          fontWeight: FontWeight.w500,
          fontSize: 16,
        ),
      ),
      value: value,
      activeColor: themeColor,
      activeTrackColor: themeColor.withAlpha((0.3 * 255).toInt()),
      inactiveTrackColor: Colors.grey[800],
      inactiveThumbColor: Colors.grey[400],
      onChanged: onChanged,
    );
  }

  Widget _buildListTile({
    required IconData icon,
    required String title,
    required Color themeColor,
    String? subtitle,
    Color? titleColor,
    Color? iconColor,
    Widget? trailingWidget,
    VoidCallback? onTap,
  }) {
    return ListTile(
      leading: Container(
        padding: const EdgeInsets.all(10),
        decoration: BoxDecoration(
          color: (iconColor ?? themeColor).withAlpha((0.1 * 255).toInt()),
          borderRadius: BorderRadius.circular(10),
        ),
        child: Icon(icon, color: iconColor ?? themeColor, size: 24),
      ),
      title: Text(
        title,
        style: TextStyle(
          color: titleColor ?? Colors.white,
          fontWeight: FontWeight.w500,
          fontSize: 16,
        ),
      ),
      subtitle:
          subtitle != null
              ? Text(
                subtitle,
                style: TextStyle(color: Colors.grey[400], fontSize: 14),
              )
              : null,
      trailing:
          trailingWidget ??
          Icon(Icons.arrow_forward_ios, color: Colors.grey[600], size: 16),
      onTap: onTap,
    );
  }
}<|MERGE_RESOLUTION|>--- conflicted
+++ resolved
@@ -709,12 +709,8 @@
                                     onTap: () {
                                       // Implement logout logic
                                       AuthService().signOut().then((value) {
-<<<<<<< HEAD
                                         context.go('/splash');
-=======
-                                        if (!context.mounted) return;
-                                        context.go('/slpash');
->>>>>>> 8c728c33
+
                                       });
                                     },
                                   ),
