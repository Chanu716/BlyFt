--- conflicted
+++ resolved
@@ -530,10 +530,6 @@
                           ),
                         ),
                       ),
-
-<<<<<<< HEAD
-                  const SizedBox(height: 30),
-
                   // Animated Login Button
                   FadeTransition(
                     opacity: _fadeAnimation,
@@ -544,7 +540,10 @@
                         isLoading: _isLoading,
                         text: 'LOGIN',
                         delay: 600,
-=======
+                      ),
+                    ),
+                  ),
+
                       const SizedBox(height: 20),
 
                       // Divider with better styling
@@ -590,7 +589,6 @@
                             ),
                           ),
                         ],
->>>>>>> e1be921e
                       ),
 
                       const SizedBox(height: 16),
