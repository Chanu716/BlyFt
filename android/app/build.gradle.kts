--- conflicted
+++ resolved
@@ -23,13 +23,12 @@
     namespace = "com.unity.brevity"
     compileSdk = flutter.compileSdkVersion
 
-<<<<<<< HEAD
+
     // Combine all top-level android configurations here
     // ndkVersion = "27.0.12077973"
-    ndkVersion = "27.3.13750724"
-=======
+
     ndkVersion = "27.0.12077973"
->>>>>>> 77c22529
+
 
     compileOptions {
         sourceCompatibility = JavaVersion.VERSION_11
